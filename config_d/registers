--- conflicted
+++ resolved
@@ -213,11 +213,7 @@
     RELATIVE        6
     DIR             7
     DELTAP          8
-<<<<<<< HEAD
     USE_TABLE       10
-=======
-    LUT_ENABLE      10
->>>>>>> d68d75ce
     ENABLE          0
     INP             1
     ACTIVE          98 99 100 101
