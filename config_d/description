--- conflicted
+++ resolved
@@ -200,12 +200,6 @@
     ZERO            Constant zero position
 
 
-<<<<<<< HEAD
 SLOW        Slow control FPGA
-    INENC_CTRL      Daugther card input control
-    OUTENC_CTRL     Daughter card output control
-=======
-SLOW
     FPGA_VERSION    Slow Controller FPGA Version
-    ENC_CONN        Encoder Connection Status
->>>>>>> d9bd01b3
+    ENC_CONN        Encoder Connection Status