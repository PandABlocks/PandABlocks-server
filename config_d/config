# Interface definition
#
# Notes:
#   bit_out definitions correspond to a bit on the system bus

TTLIN[6]
    VAL             bit_out
    TERM            param       enum 2
        0   High-Z
        1   50-Ohm

TTLOUT[10]
    VAL             param       bit_mux

LVDSIN[2]
    VAL             bit_out

LVDSOUT[2]
    VAL             param       bit_mux

LUT[8]
    INPA            param       bit_mux
    INPB            param       bit_mux
    INPC            param       bit_mux
    INPD            param       bit_mux
    INPE            param       bit_mux
    VAL             bit_out
    FUNC            param       lut

SRGATE[4]
    SET             param       bit_mux
    RESET           param       bit_mux
    VAL             bit_out
    SET_EDGE        param       enum 2
        0   Falling
        1   Rising
    RESET_EDGE      param       enum 2
        0   Falling
        1   Rising
    FORCE_SET       write       action
    FORCE_RESET     write       action

DIV[4]
    DIVISOR         param
    FIRST_PULSE     param       enum 2
        0   OutN
        1   OutD
    FORCE_RESET     write       action
    INP             param       bit_mux
    RESET           param       bit_mux
    OUTD            bit_out
    OUTN            bit_out
    COUNT           read

PULSE[4]
    DELAY           time
    WIDTH           time
    FORCE_RESET     write       action
    INP             param       bit_mux
    RESET           param       bit_mux
    OUT             bit_out
    PERR            bit_out
    ERR_OVERFLOW    read        bit
    ERR_PERIOD      read        bit
    QUEUE           read        uint 1023
    MISSED_CNT      read

SEQ[4]
    GATE            param       bit_mux
    INPA            param       bit_mux
    INPB            param       bit_mux
    INPC            param       bit_mux
    INPD            param       bit_mux
    OUTA            bit_out
    OUTB            bit_out
    OUTC            bit_out
    OUTD            bit_out
    OUTE            bit_out
    OUTF            bit_out
    ACTIVE          bit_out
    PRESCALE        param
    TABLE_LENGTH    param       uint 511
    SOFT_GATE       write       bit
    CUR_FRAME       read
    CUR_FCYCLE      read
    CUR_TCYCLE      read
    TABLE_CYCLE     param
<<<<<<< HEAD
    TABLE           table
        11:0    NREPEATS
        15:12   INPUT_MASK
        19:16   TRIGGER_MASK
        25:20   OUT_PH_A
        31:26   OUT_PH_B
        47:32   TIME_PH_A
        63:48   TIME_PH_B
=======
    TABLE           table       short
        31:0      NREPEATS
        35:32     INPUT_MASK
        39:36     TRIGGER_MASK
        45:40     OUT_PH_A
        51:46     OUT_PH_B
        95:64     TIME_PH_A
        127:96    TIME_PH_B
>>>>>>> 19880ea0

INENC[4]
    A               bit_out
    B               bit_out
    Z               bit_out
    CONN            bit_out
    ENC_POSN        pos_out     encoder
    PROTOCOL        param       enum 5
        0   Quadrature
        1   SSI
        2   BISS
        3   enDat
        4   enDat/BISS
    RATE            param
    BITS            param       uint 63
    RST_ON_Z        param       bit
    EXTENSION       read
    SETP            write       position

QDEC[4]
    A               param       bit_mux
    B               param       bit_mux
    Z               param       bit_mux
    ENC_POSN        pos_out
    RST_ON_Z        param       bit
    SETP            param       position

OUTENC[4]
    A               param       bit_mux
    B               param       bit_mux
    Z               param       bit_mux
    ENC_POSN        param       pos_mux
    CONN            param       bit_mux
    PROTOCOL        param       enum 5
        0   Pos-Quad
        1   SSI
        2   BISS
        3   enDat
        4   ABZ
    BITS            param
    QPRESCALAR      param
    FORCE_QSTATE    write       action
    QSTATE          read        bit

POSENC[4]
    ENC_POSN        param       pos_mux
    A               bit_out
    B               bit_out
    QPRESCALAR      param       bit
    MODE            param       enum 2
        0   quadrature
        1   step+direction
    FORCE_QSTATE    write       action
    QSTATE          read        bit

CALC[2]
    A               param       pos_mux
    B               param       pos_mux
    RESULT          pos_out
    KA              param
    KB              param
    SCALE           param

# Hard wired inputs!
ADDER
    RESULT          pos_out
    MASK            param
    OUTSCALE        param

COUNTER[8]
    ENABLE          param       bit_mux
    TRIGGER         param       bit_mux
    DIR             param       bit_mux
    COUNT           pos_out
    CARRY           bit_out
    START           param
    STEP            param
    SOFT_ENABLE     write

PGEN[2]
    ENABLE          param       bit_mux
    TRIGGER         param       bit_mux
    POSN            pos_out
    SAMPLES         param
    CYCLES          param
    TABLE           table

PCOMP[4]
    ENABLE          param       bit_mux
    POSN            param       pos_mux
    ACT             bit_out
    PULSE           bit_out
    START           param       position
    STEP            param       position
    WIDTH           param       position
    NUM             param
    RELATIVE        param
    LUT_ENABLE      param
    TABLE           table

ADC[8]
    TRIGGER         param       bit_mux
    RESET           param       bit_mux
    TRIGGERD        bit_out
    DATA            pos_out     adc

PCAP
    ENABLE          param       bit_mux
    FRAME           param       bit_mux
    CAPTURE         param       bit_mux
    ACTIVE          bit_out

BITS
    A_SET           param       bit
    B_SET           param       bit
    C_SET           param       bit
    D_SET           param       bit
    A               bit_out
    B               bit_out
    C               bit_out
    D               bit_out
    ZERO            bit_out
    ONE             bit_out

CLOCKS
    A_PERIOD        param       time
    B_PERIOD        param       time
    C_PERIOD        param       time
    D_PERIOD        param       time
    A               bit_out
    B               bit_out
    C               bit_out
    D               bit_out

POSITIONS
    ZERO            pos_out     const<|MERGE_RESOLUTION|>--- conflicted
+++ resolved
@@ -85,17 +85,7 @@
     CUR_FCYCLE      read
     CUR_TCYCLE      read
     TABLE_CYCLE     param
-<<<<<<< HEAD
     TABLE           table
-        11:0    NREPEATS
-        15:12   INPUT_MASK
-        19:16   TRIGGER_MASK
-        25:20   OUT_PH_A
-        31:26   OUT_PH_B
-        47:32   TIME_PH_A
-        63:48   TIME_PH_B
-=======
-    TABLE           table       short
         31:0      NREPEATS
         35:32     INPUT_MASK
         39:36     TRIGGER_MASK
@@ -103,7 +93,6 @@
         51:46     OUT_PH_B
         95:64     TIME_PH_A
         127:96    TIME_PH_B
->>>>>>> 19880ea0
 
 INENC[4]
     A               bit_out
