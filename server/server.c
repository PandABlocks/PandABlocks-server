/* Socket server for PandA. */

#include <stdbool.h>
#include <stdio.h>
#include <stdlib.h>
#include <stdint.h>
#include <stdarg.h>
#include <unistd.h>
#include <signal.h>

#include "error.h"
#include "hardware.h"
#include "config_server.h"
#include "socket_server.h"
#include "database.h"
#include "config_command.h"
#include "system_command.h"
#include "fields.h"
#include "types.h"
#include "mux_lookup.h"
#include "classes.h"


static unsigned int config_port = 8888;
static unsigned int data_port = 8889;
static bool reuse_addr = 0;

/* Paths to configuration databases. */
static const char *config_db;
static const char *register_db;
static const char *description_db;


static void usage(const char *argv0)
{
    printf(
"Usage: %s [options]\n"
"Runs PandA hardware interface server\n"
"\n"
"options:\n"
"   -h  Show this usage\n"
"   -p: Specify configuration port (default %d)\n"
"   -d: Specify data port (default %d)\n"
"   -R: Reuse address immediately, don't wait for stray packets to expire\n"
"   -c: Specify configuration database\n"
"   -r: Specify register database\n"
"   -D: Specify description database\n"
        , argv0, config_port, data_port);
}


static error__t process_options(int argc, char *const argv[])
{
    const char *argv0 = argv[0];
    error__t error = ERROR_OK;
    while (!error)
    {
<<<<<<< HEAD
        switch (getopt(argc, argv, "+hp:d:c:r:D:"))
=======
        switch (getopt(argc, argv, "+hp:d:Rc:r:"))
>>>>>>> 24a6a2ba
        {
            case 'h':   usage(argv0);                                   exit(0);
            case 'p':   config_port = (unsigned int) atoi(optarg);      break;
            case 'd':   data_port   = (unsigned int) atoi(optarg);      break;
            case 'R':   reuse_addr = 1;                                 break;            
            case 'c':   config_db = optarg;                             break;
            case 'r':   register_db = optarg;                           break;
            case 'D':   description_db = optarg;                        break;
            default:
                return FAIL_("Try `%s -h` for usage\n", argv0);
            case -1:
                argc -= optind;
                argv += optind;
                return TEST_OK_(argc == 0, "Unexpected arguments");
        }
    }
    return error;
}


static error__t maybe_daemonise(void)
{
    return ERROR_OK;
}


/* Signal handler for orderly shutdown. */
static void at_exit(int signum)
{
    kill_socket_server();
}


static error__t initialise_signals(void)
{
    struct sigaction do_shutdown = {
        .sa_handler = at_exit, .sa_flags = SA_RESTART };
    struct sigaction do_ignore = {
        .sa_handler = SIG_IGN, .sa_flags = SA_RESTART };
    return
        TEST_IO(sigfillset(&do_shutdown.sa_mask))  ?:
        /* Catch the usual interruption signals and use them to trigger an
         * orderly shutdown.  As a reminder, these are the sources of these
         * three signals:
         *  1  HUP      Terminal hangup, also often used for config reload
         *  2  INT      Keyboard interrupt (CTRL-C)
         *  15 TERM     Normal termination request, default kill signal
         */
        TEST_IO(sigaction(SIGHUP,  &do_shutdown, NULL))  ?:
        TEST_IO(sigaction(SIGINT,  &do_shutdown, NULL))  ?:
        TEST_IO(sigaction(SIGTERM, &do_shutdown, NULL))  ?:

        /* When acting as a server we need to ignore SIGPIPE, of course. */
        TEST_IO(sigaction(SIGPIPE, &do_ignore,   NULL));
}


int main(int argc, char *const argv[])
{
    error__t error =
        process_options(argc, argv)  ?:

        initialise_fields()  ?:
        initialise_types()  ?:
        initialise_mux_lookup()  ?:
        initialise_classes()  ?:
        load_config_databases(config_db, register_db, description_db)  ?:

        initialise_hardware()  ?:
        initialise_system_command()  ?:
        initialise_socket_server(config_port, data_port, reuse_addr)  ?:

        maybe_daemonise()  ?:
        initialise_signals();
    if (error)
        ERROR_REPORT(error, "Server startup failed");

    if (!error)
    {
        /* Now run the server.  Control will not return until we're ready to
         * terminate. */
        error = run_socket_server();

        if (error)
            ERROR_REPORT(error, "Server shutting down");
    }

    log_message("Server shutting down");

    /* Purely for the sake of valgrind heap checking, perform an orderly
     * shutdown.  Everything is done in reverse order, and each component needs
     * to cope with being called even if it was never initialised. */
    terminate_socket_server();
    terminate_system_command();
    terminate_hardware();
    terminate_databases();
    terminate_classes();
    terminate_mux_lookup();
    terminate_types();
    terminate_fields();

    return error ? 1 : 0;
}<|MERGE_RESOLUTION|>--- conflicted
+++ resolved
@@ -23,7 +23,7 @@
 
 static unsigned int config_port = 8888;
 static unsigned int data_port = 8889;
-static bool reuse_addr = 0;
+static bool reuse_addr = false;
 
 /* Paths to configuration databases. */
 static const char *config_db;
@@ -55,16 +55,12 @@
     error__t error = ERROR_OK;
     while (!error)
     {
-<<<<<<< HEAD
-        switch (getopt(argc, argv, "+hp:d:c:r:D:"))
-=======
-        switch (getopt(argc, argv, "+hp:d:Rc:r:"))
->>>>>>> 24a6a2ba
+        switch (getopt(argc, argv, "+hp:d:Rc:r:D:"))
         {
             case 'h':   usage(argv0);                                   exit(0);
             case 'p':   config_port = (unsigned int) atoi(optarg);      break;
             case 'd':   data_port   = (unsigned int) atoi(optarg);      break;
-            case 'R':   reuse_addr = 1;                                 break;            
+            case 'R':   reuse_addr = true;                              break;
             case 'c':   config_db = optarg;                             break;
             case 'r':   register_db = optarg;                           break;
             case 'D':   description_db = optarg;                        break;
