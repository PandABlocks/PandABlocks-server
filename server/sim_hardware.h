/* Hardware simulation support. */

/* Special support for long tables. */

/* Allocates a block of physically mappable memory of the specified size and
 * returns both virtual and physical addresses. */
error__t hw_long_table_allocate(
    unsigned int order, size_t *block_size,
<<<<<<< HEAD
    uint32_t **data, uint32_t *physical_addr, unsigned int *block_id);

/* Releases previously allocated table memory area. */
void hw_long_table_release(unsigned int block_id);

/* Flushes cache for specified area. */
void hw_long_table_flush(
    unsigned int block_id, size_t length,
=======
    uint32_t **data, uint32_t *physical_addr, int *block_id);

/* Releases previously allocated table memory area. */
void hw_long_table_release(int block_id);

/* Flushes cache for specified area. */
void hw_long_table_flush(
    int block_id, size_t length,
>>>>>>> 7ba2326a
    unsigned int block_base, unsigned int number);<|MERGE_RESOLUTION|>--- conflicted
+++ resolved
@@ -6,16 +6,6 @@
  * returns both virtual and physical addresses. */
 error__t hw_long_table_allocate(
     unsigned int order, size_t *block_size,
-<<<<<<< HEAD
-    uint32_t **data, uint32_t *physical_addr, unsigned int *block_id);
-
-/* Releases previously allocated table memory area. */
-void hw_long_table_release(unsigned int block_id);
-
-/* Flushes cache for specified area. */
-void hw_long_table_flush(
-    unsigned int block_id, size_t length,
-=======
     uint32_t **data, uint32_t *physical_addr, int *block_id);
 
 /* Releases previously allocated table memory area. */
@@ -24,5 +14,4 @@
 /* Flushes cache for specified area. */
 void hw_long_table_flush(
     int block_id, size_t length,
->>>>>>> 7ba2326a
     unsigned int block_base, unsigned int number);