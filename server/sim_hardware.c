/* Simulation hardware interface. */

#include <stdbool.h>
#include <stdio.h>
#include <stdint.h>
#include <stdlib.h>
#include <unistd.h>
#include <string.h>
#include <sys/types.h>
#include <sys/socket.h>
#include <arpa/inet.h>
#include <netinet/in.h>
#include <netinet/tcp.h>
#include <netdb.h>
#include <pthread.h>

#include "error.h"
#include "socket_server.h"
#include "hardware.h"

#include "sim_hardware.h"


#define SERVER_NAME     "localhost"
#define SERVER_PORT     9999


/* * * * * * * * * * * * * * * * * * * * * * * * * * * * * * * * * * * * * * */
/* Support functions. */

static int sock = -1;
static bool socket_ok = true;

/* Need to make sure our communications are atomic. */
static pthread_mutex_t session_lock = PTHREAD_MUTEX_INITIALIZER;
#define LOCK()      ASSERT_PTHREAD(pthread_mutex_lock(&session_lock))
#define UNLOCK()    ASSERT_PTHREAD(pthread_mutex_unlock(&session_lock))


static error__t write_all(const void *data, size_t length)
{
    error__t error = TEST_OK_(socket_ok, "Simulation connection failed");
    ssize_t written;
    while (!error  &&  length > 0)
        error =
            TEST_IO(written = write(sock, data, length))  ?:
            DO(
                data   += (size_t) written;
                length -= (size_t) written;
            );
    return error;
}


static error__t read_all(void *data, size_t length)
{
    error__t error = TEST_OK_(socket_ok, "Simulation connection failed");
    ssize_t received;
    while (!error  &&  length > 0)
        error =
            TEST_IO(received = read(sock, data, length))  ?:
            TEST_OK_(received, "Unexpected EOF")  ?:
            DO(
                data   += (size_t) received;
                length -= (size_t) received;
            );
    return error;
}


static error__t write_command(
    char command,
    unsigned int block_base, unsigned int block_number, unsigned int reg)
{
    unsigned char string[4] = {
        (unsigned char) command,
        (unsigned char) block_base,
        (unsigned char) block_number,
        (unsigned char) reg
    };
    return write_all(string, sizeof(string));
}


static error__t write_command_int(
    char command,
    unsigned int block_base, unsigned int block_number, unsigned int reg,
    uint32_t arg)
{
    unsigned char string[8] = {
        (unsigned char) command,
        (unsigned char) block_base,
        (unsigned char) block_number,
        (unsigned char) reg
    };
    *CAST_FROM_TO(unsigned char *, uint32_t *, &string[4]) = (uint32_t) arg;
    return write_all(string, sizeof(string));
}


static bool handle_error(error__t error)
{
    /* This flag will be reset on the first error, which will cause all
     * subsequent access attempts to silently fail. */
    static bool running = true;
    if (error)
    {
        socket_ok = false;
        if (running)
        {
            ERROR_REPORT(error, "Error in simulation connection");
            kill_socket_server();
            running = false;    // Suppress subsequent error messages
        }
        else
            /* Quietly discard subsequent error messages. */
            error_discard(error);
    }
    return error;
}


/* * * * * * * * * * * * * * * * * * * * * * * * * * * * * * * * * * * * * * */
/* Hardware simulation methods. */


void hw_write_register(
    unsigned int block_base, unsigned int block_number, unsigned int reg,
    uint32_t value)
{
    LOCK();
    handle_error(
        write_command_int('W', block_base, block_number, reg, value));
    UNLOCK();
}


uint32_t hw_read_register(
    unsigned int block_base, unsigned int block_number, unsigned int reg)
{
    LOCK();
    uint32_t result = 0;
    handle_error(
        write_command('R', block_base, block_number, reg)  ?:
        read_all(&result, 4));
    UNLOCK();

    return result;
}


/* * * * * * * * * * * * * * * * * * * * * * * * * * * * * * * * * * * * * * */
/* Data streaming. */

size_t hw_read_streamed_data(void *buffer, size_t length, bool *data_end)
{
    int32_t result = -1;
    LOCK();
    bool failed = handle_error(
        write_command_int('D', 0, 0, 0, (uint32_t) length)  ?:
        read_all(&result, 4)  ?:
        IF(result > 0,
            TEST_OK((size_t) result <= length)  ?:
            read_all(buffer, (size_t) result)));
    UNLOCK();

    if (failed  ||  result < 0)
    {
        *data_end = true;
        return 0;
    }
    else
    {
        if (result == 0)
            /* Simulate hardware timeout on zero length read. */
            usleep(100000);     // 100ms delay

        *data_end = false;
        return (size_t) result;
    }
}


/* * * * * * * * * * * * * * * * * * * * * * * * * * * * * * * * * * * * * * */
/* Long table support. */


#define MAX_BLOCK_ID        256     // Arbitrary large enough limit
static void *block_id_table[MAX_BLOCK_ID];
static unsigned int block_id_count = 0;


error__t hw_long_table_allocate(
    unsigned int order, size_t *block_size,
<<<<<<< HEAD
    uint32_t **data, uint32_t *physical_addr, unsigned int *block_id)
=======
    uint32_t **data, uint32_t *physical_addr, int *block_id)
>>>>>>> 7ba2326a
{
    if (block_id_count < MAX_BLOCK_ID)
    {
        *block_size = 4096U << order;
        *data = malloc(*block_size);
        *physical_addr = 0;

        block_id_table[block_id_count] = *data;
<<<<<<< HEAD
        *block_id = block_id_count;
=======
        *block_id = (int) block_id_count;
>>>>>>> 7ba2326a
        block_id_count += 1;
        return ERROR_OK;
    }
    else
        return FAIL_("Too many long table blocks");
}


<<<<<<< HEAD
void hw_long_table_release(unsigned int block_id)
{
    ASSERT_OK(block_id < block_id_count);
=======
void hw_long_table_release(int block_id)
{
    ASSERT_OK(0 <= block_id  &&  block_id < (int) block_id_count);
>>>>>>> 7ba2326a
    free(block_id_table[block_id]);
}


void hw_long_table_flush(
<<<<<<< HEAD
    unsigned int block_id, size_t length,
    unsigned int block_base, unsigned int number)
{
    ASSERT_OK(block_id < block_id_count);
=======
    int block_id, size_t length,
    unsigned int block_base, unsigned int number)
{
    ASSERT_OK(0 <= block_id  &&  block_id < (int) block_id_count);
>>>>>>> 7ba2326a
    LOCK();
    handle_error(
        write_command_int('T', block_base, number, 0, (uint32_t) length)  ?:
        write_all(block_id_table[block_id], length * sizeof(uint32_t)));
    UNLOCK();
}


/* * * * * * * * * * * * * * * * * * * * * * * * * * * * * * * * * * * * * * */
/* Initialisation. */

error__t initialise_hardware(void)
{
    struct sockaddr_in s_in = {
        .sin_family = AF_INET,
        .sin_addr.s_addr = INADDR_ANY,
        .sin_port = htons(SERVER_PORT)
    };
    struct hostent *hostent;
    int one = 1;
    return
        TEST_OK_IO(hostent = gethostbyname(SERVER_NAME))  ?:
        DO(memcpy(
            &s_in.sin_addr.s_addr, hostent->h_addr,
            (size_t) hostent->h_length))  ?:
        TEST_IO(sock = socket(AF_INET, SOCK_STREAM, 0))  ?:
        TEST_IO_(connect(sock, (struct sockaddr *) &s_in, sizeof(s_in)),
            "Unable to connect to simulation server")  ?:
        set_timeout(sock, SO_SNDTIMEO, 1)  ?:
        set_timeout(sock, SO_RCVTIMEO, 1)  ?:
        TEST_IO(setsockopt(sock, SOL_TCP, TCP_NODELAY, &one, sizeof(one)));
}


void terminate_hardware(void)
{
    if (sock >= 0)
        close(sock);
}<|MERGE_RESOLUTION|>--- conflicted
+++ resolved
@@ -192,11 +192,7 @@
 
 error__t hw_long_table_allocate(
     unsigned int order, size_t *block_size,
-<<<<<<< HEAD
-    uint32_t **data, uint32_t *physical_addr, unsigned int *block_id)
-=======
     uint32_t **data, uint32_t *physical_addr, int *block_id)
->>>>>>> 7ba2326a
 {
     if (block_id_count < MAX_BLOCK_ID)
     {
@@ -205,11 +201,7 @@
         *physical_addr = 0;
 
         block_id_table[block_id_count] = *data;
-<<<<<<< HEAD
-        *block_id = block_id_count;
-=======
         *block_id = (int) block_id_count;
->>>>>>> 7ba2326a
         block_id_count += 1;
         return ERROR_OK;
     }
@@ -218,31 +210,18 @@
 }
 
 
-<<<<<<< HEAD
-void hw_long_table_release(unsigned int block_id)
-{
-    ASSERT_OK(block_id < block_id_count);
-=======
 void hw_long_table_release(int block_id)
 {
     ASSERT_OK(0 <= block_id  &&  block_id < (int) block_id_count);
->>>>>>> 7ba2326a
     free(block_id_table[block_id]);
 }
 
 
 void hw_long_table_flush(
-<<<<<<< HEAD
-    unsigned int block_id, size_t length,
-    unsigned int block_base, unsigned int number)
-{
-    ASSERT_OK(block_id < block_id_count);
-=======
     int block_id, size_t length,
     unsigned int block_base, unsigned int number)
 {
     ASSERT_OK(0 <= block_id  &&  block_id < (int) block_id_count);
->>>>>>> 7ba2326a
     LOCK();
     handle_error(
         write_command_int('T', block_base, number, 0, (uint32_t) length)  ?:
