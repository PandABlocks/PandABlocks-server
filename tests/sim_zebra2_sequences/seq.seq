###############
$ Multiple frames, multiple frame and table cycles

3       : TABLE_CYCLE=2
4       : PRESCALE=2
5       : TABLE_RST=1
6       : TABLE_RST=0
#--FRAME 1 -----------------------
# REPEATS           = 2
# INPUT MASK        = 0x1
# INPUT CONDITIONS  = 0xF
# PHASE 1 OUTPUTS   = 0x07
# PHASE 2 OUTPUTS   = 0x38
# PHASE 1 LENGTH    = 2
# PHASE 2 LENGTH    = 1
#---------------------------------
8       : TABLE_DATA=0x00000002     : TABLE_STROBES=1
9       : TABLE_WSTB=1
<<<<<<< HEAD
10      : TABLE_DATA=0xFF013F00     : TABLE_STROBES=2
=======
10      : TABLE_DATA=0x1F073800             : TABLE_STROBES=2
>>>>>>> 864de6c3
11      : TABLE_WSTB=2
12      : TABLE_DATA=0x00000002     : TABLE_STROBES=3
13      : TABLE_WSTB=3
14      : TABLE_DATA=0x00000001     : TABLE_STROBES=4
15      : TABLE_WSTB=4
#--FRAME 2 -----------------------
# REPEATS           = 2
# INPUT MASK        = 0x2
# INPUT CONDITIONS  = 0x2
# PHASE 1 OUTPUTS   = 0x0x0C
# PHASE 2 OUTPUTS   = 0x0x33
# PHASE 1 LENGTH    = 4
# PHASE 2 LENGTH    = 4
#---------------------------------
<<<<<<< HEAD
16      : TABLE_DATA=0x00000003     : TABLE_STROBES=5
17      : TABLE_WSTB=1
18      : TABLE_DATA=0xFE3F0200     : TABLE_STROBES=6
19      : TABLE_WSTB=2
20      : TABLE_DATA=0x00000003     : TABLE_STROBES=7
21      : TABLE_WSTB=3
22      : TABLE_DATA=0x00000002     : TABLE_STROBES=8
23      : TABLE_WSTB=4
24      : TABLE_LENGTH=2
25      : TABLE_LENGTH=0

33      : GATE=1                    : ACTIVE=1, CUR_FRAME=1, CUR_FCYCLE=1
        :                           : CUR_TCYCLE=1
35      : INPA=1, INPB=1, INPC=1, INPD=1
        :                           : OUTA=1
39      :                           : OUTB=1, OUTC=1, OUTD=1, OUTE=1, OUTF=1

41      :                           : OUTA=1, OUTB=0, OUTC=0, OUTD=0, OUTE=0
        :                           : OUTF=0, CUR_FCYCLE=2
45      :                           : OUTB=1, OUTC=1, OUTD=1, OUTE=1, OUTF=1

50      : INPA=0                    : OUTB=1, OUTC=1, OUTD=1, OUTE=1, OUTF=1
        :                           : CUR_FRAME=2, CUR_FCYCLE=1
56      :                           : OUTA=0, OUTB=1, OUTC=0, OUTD=0, OUTE=0
        :                           : OUTF=0

60      :                           : OUTA=1, OUTB=1, OUTC=1, OUTD=1, OUTE=1
        :                           : OUTF=1, CUR_FCYCLE=2
66      :                           : OUTA=0, OUTB=1, OUTC=0, OUTD=0, OUTE=0
        :                           : OUTF=0

70      :                           : OUTA=1, OUTB=1, OUTC=1, OUTD=1, OUTE=1
        :                           : OUTF=1, CUR_FCYCLE=3
76      :                           : OUTA=0, OUTB=1, OUTC=0, OUTD=0, OUTE=0
        :                           : OUTF=0

85      : INPA=1                    : OUTA=1, OUTB=0, OUTC=0, OUTD=0, OUTE=0
        :                           : OUTF=0, CUR_FRAME=1, CUR_FCYCLE=1
        :                           : CUR_TCYCLE=2
89      :                           : OUTB=1, OUTC=1, OUTD=1, OUTE=1, OUTF=1

91      :                           : OUTA=1, OUTB=0, OUTC=0, OUTD=0, OUTE=0
        :                           : OUTF=0, CUR_FCYCLE=2
95      :                           : OUTB=1, OUTC=1, OUTD=1, OUTE=1, OUTF=1

100     : INPA=0                    : OUTB=1, OUTC=1, OUTD=1, OUTE=1, OUTF=1
        :                           : CUR_FRAME=2, CUR_FCYCLE=1
106     :                           : OUTA=0, OUTB=1, OUTC=0, OUTD=0, OUTE=0
        :                           : OUTF=0

110     :                           : OUTA=1, OUTB=1, OUTC=1, OUTD=1, OUTE=1
        :                           : OUTF=1, CUR_FCYCLE=2
116     :                           : OUTA=0, OUTB=1, OUTC=0, OUTD=0, OUTE=0
        :                           : OUTF=0

120     :                           : OUTA=1, OUTB=1, OUTC=1, OUTD=1, OUTE=1
        :                           : OUTF=1, CUR_FCYCLE=3
126     :                           : OUTA=0, OUTB=1, OUTC=0, OUTD=0, OUTE=0
        :                           : OUTF=0
130     : INPB=0, INPC=0, INPD=0    : OUTA=0, OUTB=0, OUTC=0, OUTD=0, OUTE=0
        :                           : OUTF=0, ACTIVE=0


###############
$ Single frame, multiple frame and table cycles

2       : PRESCALE=2
3       : TABLE_CYCLE=2
4       : TABLE_RST=1
5       : TABLE_RST=0
#--FRAME 1 -----------------------
# REPEATS           = 1
# INPUT MASK        = F
# INPUT CONDITIONS  = F
# PHASE 1 OUTPUTS   = 01    = OUTA
# PHASE 2 OUTPUTS   = 3F
# PHASE 1 LENGTH    = 2*PRESCALE
# PHASE 2 LENGTH    = 1*PRESCALE
#---------------------------------
6       : TABLE_DATA=0x00000002     : TABLE_STROBES=1
7       : TABLE_WSTB=1
8       : TABLE_DATA=0xFF013F00     : TABLE_STROBES=2
9       : TABLE_WSTB=2
10      : TABLE_DATA=0x00000002     : TABLE_STROBES=3
11      : TABLE_WSTB=3
12      : TABLE_DATA=0x00000001     : TABLE_STROBES=4
13      : TABLE_WSTB=4
14      : TABLE_LENGTH=1
15      : TABLE_LENGTH=0

16      : GATE=1                    : ACTIVE=1, CUR_FRAME=1, CUR_FCYCLE=1
        :                           : CUR_TCYCLE=1
25      : INPA=1, INPB=1, INPC=1, INPD=1
        :                           : OUTA=1
29      :                           : OUTB=1, OUTC=1, OUTD=1, OUTE=1, OUTF=1

31      :                           : OUTA=1, OUTB=0, OUTC=0, OUTD=0, OUTE=0
        :                           : OUTF=0, CUR_FCYCLE=2
35      :                           : OUTB=1, OUTC=1, OUTD=1, OUTE=1, OUTF=1

37      :                           : OUTA=1, OUTB=0, OUTC=0, OUTD=0, OUTE=0
        :                           : OUTF=0, CUR_FCYCLE=1, CUR_TCYCLE=2
41      :                           : OUTB=1, OUTC=1, OUTD=1, OUTE=1, OUTF=1

43      :                           : OUTA=1, OUTB=0, OUTC=0, OUTD=0, OUTE=0
        :                           : OUTF=0, CUR_FCYCLE=2
47      :                           : OUTB=1, OUTC=1, OUTD=1, OUTE=1, OUTF=1
49      : INPA=0, INPB=0, INPC=0    : OUTA=0, OUTB=0, OUTC=0, OUTD=0, OUTE=0
        : INPD=0                    : OUTF=0, ACTIVE=0

###############
=======
16      : TABLE_DATA=0x00000002             : TABLE_STROBES=5
17      : TABLE_WSTB=5
18      : TABLE_DATA=0x220C3300             : TABLE_STROBES=6
19      : TABLE_WSTB=6
20      : TABLE_DATA=0x00000004             : TABLE_STROBES=7
21      : TABLE_WSTB=7
22      : TABLE_DATA=0x00000004             : TABLE_STROBES=8
23      : TABLE_WSTB=8

26      : TABLE_LENGTH=2
27      : TABLE_LENGTH=0
30      : GATE=1                            : ACTIVE=1, CUR_FRAME=1, CUR_FCYCLE=1, CUR_TCYCLE=1
35      : INPA=1                            : OUTA=1, OUTB=1, OUTC=1
39      :                                   : OUTA=0, OUTB=0, OUTC=0, OUTD=1, OUTE=1, OUTF=1

41      :                                   : OUTA=1, OUTB=1, OUTC=1, OUTD=0, OUTE=0, OUTF=0, CUR_FCYCLE=2
45      :                                   : OUTA=0, OUTB=0, OUTC=0, OUTD=1, OUTE=1, OUTF=1

55      : INPB=1,INPA=0                     : OUTA=0, OUTB=0, OUTC=1, OUTD=1, OUTE=0, OUTF=0, CUR_FRAME=2, CUR_FCYCLE=1
63      :                                   : OUTA=1, OUTB=1, OUTC=0, OUTD=0, OUTE=1, OUTF=1

71      :                                   : OUTA=0, OUTB=0, OUTC=1, OUTD=1, OUTE=0, OUTF=0, CUR_FCYCLE=2
79      :                                   : OUTA=1, OUTB=1, OUTC=0, OUTD=0, OUTE=1, OUTF=1

87      : INPA=1,INPB=0                     : OUTA=1, OUTB=1, OUTC=1, OUTE=0, OUTF=0, CUR_FRAME=1, CUR_FCYCLE=1, CUR_TCYCLE=2
91      :                                   : OUTA=0, OUTB=0, OUTC=0, OUTD=1, OUTE=1, OUTF=1

93      :                                   : OUTA=1, OUTB=1, OUTC=1, OUTD=0, OUTE=0, OUTF=0, CUR_FCYCLE=2
97      :                                   : OUTA=0, OUTB=0, OUTC=0, OUTD=1, OUTE=1, OUTF=1

100      : INPB=1                            : OUTA=0, OUTB=0, OUTC=1, OUTD=1, OUTE=0, OUTF=0, CUR_FRAME=2, CUR_FCYCLE=1
108      :                                   : OUTA=1, OUTB=1, OUTC=0, OUTD=0, OUTE=1, OUTF=1

116      :                                   : OUTA=0, OUTB=0, OUTC=1, OUTD=1, OUTE=0, OUTF=0, CUR_FCYCLE=2
124      :                                   : OUTA=1, OUTB=1, OUTC=0, OUTD=0, OUTE=1, OUTF=1

132      : INPA=0                            : OUTA=0, OUTB=0, OUTC=0, OUTD=0, OUTE=0, OUTF=0, ACTIVE=0


###############
>>>>>>> 864de6c3
$ Writing inputs before a whole frame is written
1       : TABLE_CYCLE=1
2       : PRESCALE=2
3       : TABLE_RST=1
4       : TABLE_RST=0
#--FRAME 1 -----------------------
# REPEATS           = 1
# INPUT MASK        = 0xF
# INPUT CONDITIONS  = 0xF
# PHASE 1 OUTPUTS   = 0x01
# PHASE 2 OUTPUTS   = 0x3F
# PHASE 1 LENGTH    = 2
# PHASE 2 LENGTH    = 1
#---------------------------------
5       : TABLE_DATA=0x00000001     : TABLE_STROBES=1
6       : TABLE_WSTB=1
7       : INPA=1, INPB=1, INPC=1, INPD=1
8       : TABLE_DATA=0xFF013F00     : TABLE_STROBES=2
9       : TABLE_WSTB=2
10      : TABLE_DATA=0x00000002     : TABLE_STROBES=3
11      : TABLE_WSTB=3
12      : TABLE_DATA=0x00000001     : TABLE_STROBES=4
13      : TABLE_WSTB=4
14      : INPA=0, INPB=0, INPC=0, INPD=0
15      : TABLE_LENGTH=1
16      : TABLE_LENGTH=0
17      : GATE=1                    : ACTIVE=1, CUR_FRAME=1, CUR_FCYCLE=1
        :                           : CUR_TCYCLE=1
24      : INPA=1, INPB=1, INPC=1, INPD=1    : OUTA=1
28      :                           : OUTB=1, OUTC=1, OUTD=1, OUTE=1, OUTF=1
30      : INPA=0, INPB=0, INPC=0, INPD=0    : OUTA=0, OUTB=0, OUTC=0, OUTD=0
        :                           : OUTE=0, OUTF=0, ACTIVE=0

###############
$ Writing inputs after sequencer has finished
1       : TABLE_CYCLE=1
2       : PRESCALE=2
3       : TABLE_RST=1
4       : TABLE_RST=0
#--FRAME 1 -----------------------
# REPEATS           = 1
# INPUT MASK        = 0xF
# INPUT CONDITIONS  = 0xF
# PHASE 1 OUTPUTS   = 0x01
# PHASE 2 OUTPUTS   = 0x3F
# PHASE 1 LENGTH    = 2
# PHASE 2 LENGTH    = 1
#---------------------------------
5       : TABLE_DATA=0x00000001     : TABLE_STROBES=1
6       : TABLE_WSTB=1
7       : TABLE_DATA=0xFF013F00     : TABLE_STROBES=2
8       : TABLE_WSTB=2
9       : TABLE_DATA=0x00000002     : TABLE_STROBES=3
10      : TABLE_WSTB=3
11      : TABLE_DATA=0x00000001     : TABLE_STROBES=4
12      : TABLE_WSTB=4
13      : TABLE_LENGTH=1
14      : TABLE_LENGTH=0
15      : GATE=1                    : ACTIVE=1, CUR_FRAME=1, CUR_FCYCLE=1
        :                           : CUR_TCYCLE=1
25      : INPA=1, INPB=1, INPC=1, INPD=1    : OUTA=1
29      :                           : OUTB=1, OUTC=1, OUTD=1, OUTE=1, OUTF=1
31      :                           : OUTA=0, OUTB=0, OUTC=0, OUTD=0, OUTE=0
        :                           : OUTF=0, ACTIVE=0
37      : INPA=0
38      : INPA=1
40      : INPA=0, INPB=0, INPC=0, INPD=0

###############
$ Single frame, multiple frame and table cycles

2       : PRESCALE=2
3       : TABLE_CYCLE=2
4       : TABLE_RST=1
5       : TABLE_RST=0
#--FRAME 1 -----------------------
# REPEATS           = 1
# INPUT MASK        = F
# INPUT CONDITIONS  = F
# PHASE 1 OUTPUTS   = 01    = OUTA
# PHASE 2 OUTPUTS   = 3F
# PHASE 1 LENGTH    = 2*PRESCALE
# PHASE 2 LENGTH    = 1*PRESCALE
#---------------------------------
<<<<<<< HEAD
6       : TABLE_DATA=0x00000001     : TABLE_STROBES=1
=======
6       : TABLE_DATA=0x00000002             : TABLE_STROBES=1
>>>>>>> 864de6c3
7       : TABLE_WSTB=1
8       : TABLE_DATA=0xFF013F00     : TABLE_STROBES=2
9       : TABLE_WSTB=2
10      : TABLE_DATA=0x00000002     : TABLE_STROBES=3
11      : TABLE_WSTB=3
12      : TABLE_DATA=0x00000001     : TABLE_STROBES=4
13      : TABLE_WSTB=4
14      : TABLE_LENGTH=1
15      : TABLE_LENGTH=0
<<<<<<< HEAD
16      : GATE=1                    : ACTIVE=1, CUR_FRAME=1, CUR_FCYCLE=1
        :                           : CUR_TCYCLE=1
=======

16      : GATE=1                            : ACTIVE=1, CUR_FRAME=1, CUR_FCYCLE=1, CUR_TCYCLE=1
>>>>>>> 864de6c3
25      : INPA=1, INPB=1, INPC=1, INPD=1    : OUTA=1
29      :                           : OUTB=1, OUTC=1, OUTD=1, OUTE=1, OUTF=1

<<<<<<< HEAD
36      : GATE=0                    : OUTA=0, OUTB=0, OUTC=0, OUTD=0, OUTE=0
        :                           : OUTF=0, ACTIVE=0, CUR_FCYCLE=0
        :                           : CUR_FRAME=0, CUR_TCYCLE=0
38      : GATE=1                    : ACTIVE=1, OUTA=1, OUTB=0, OUTC=0, OUTD=0
        :                           : OUTE=0, OUTF=0, CUR_FCYCLE=1
        :                           : CUR_TCYCLE=1, CUR_FRAME=1
42      :                           : OUTB=1, OUTC=1, OUTD=1, OUTE=1, OUTF=1

44      :                           : OUTA=1, OUTB=0, OUTC=0, OUTD=0, OUTE=0
        :                           : OUTF=0, CUR_FCYCLE=1, CUR_TCYCLE=2
48      :                           : OUTB=1, OUTC=1, OUTD=1, OUTE=1, OUTF=1
50      : INPA=0, INPB=0, INPC=0, INPD=0    : OUTA=0, OUTB=0, OUTC=0, OUTD=0
        :                           : OUTE=0, OUTF=0, ACTIVE=0
=======
31      :                                   : OUTA=1, OUTB=0, OUTC=0, OUTD=0, OUTE=0, OUTF=0, CUR_FCYCLE=2
35      :                                   : OUTB=1, OUTC=1, OUTD=1, OUTE=1, OUTF=1

37      :                                   : OUTA=1, OUTB=0, OUTC=0, OUTD=0, OUTE=0, OUTF=0, CUR_FCYCLE=1, CUR_TCYCLE=2
41      :                                   : OUTB=1, OUTC=1, OUTD=1, OUTE=1, OUTF=1

43      :                                   : OUTA=1, OUTB=0, OUTC=0, OUTD=0, OUTE=0, OUTF=0, CUR_FCYCLE=2
47      :                                   : OUTB=1, OUTC=1, OUTD=1, OUTE=1, OUTF=1
49      : INPA=0, INPB=0, INPC=0, INPD=0    : OUTA=0, OUTB=0, OUTC=0, OUTD=0, OUTE=0, OUTF=0, ACTIVE=0

###############
$ Setting inactive before finished and restarting

2       : PRESCALE=2
3       : TABLE_CYCLE=2
4       : TABLE_RST=1
5       : TABLE_RST=0
#--FRAME 1 -----------------------
# REPEATS           = 1
# INPUT MASK        = 0x1
# INPUT CONDITIONS  = 0xF
# PHASE 1 OUTPUTS   = 0x07
# PHASE 2 OUTPUTS   = 0x38
# PHASE 1 LENGTH    = 2
# PHASE 2 LENGTH    = 1
#---------------------------------
6       : TABLE_DATA=0x00000001             : TABLE_STROBES=1
7       : TABLE_WSTB=1
8       : TABLE_DATA=0x1F073800             : TABLE_STROBES=2
9       : TABLE_WSTB=2
10      : TABLE_DATA=0x00000002             : TABLE_STROBES=3
11      : TABLE_WSTB=3
12      : TABLE_DATA=0x00000001             : TABLE_STROBES=4
13      : TABLE_WSTB=4
14      : TABLE_LENGTH=1
15      : TABLE_LENGTH=0
16      : GATE=1                            : ACTIVE=1, CUR_FRAME=1, CUR_FCYCLE=1, CUR_TCYCLE=1
25      : INPA=1, INPB=1, INPC=1, INPD=1    : OUTA=1, OUTB=1, OUTC=1
29      :                                   : OUTA=0, OUTB=0, OUTC=0, OUTD=1, OUTE=1, OUTF=1

36      : GATE=0                            : OUTA=0, OUTB=0, OUTC=0, OUTD=0, OUTE=0, OUTF=0, ACTIVE=0, CUR_FCYCLE=0, CUR_FRAME=0, CUR_TCYCLE=0
38      : GATE=1                            : ACTIVE=1, OUTA=1, OUTB=1, OUTC=1, OUTD=0, OUTE=0, OUTF=0, CUR_FCYCLE=1, CUR_TCYCLE=1, CUR_FRAME=1
42      :                                   : OUTA=0, OUTB=0, OUTC=0, OUTD=1, OUTE=1, OUTF=1

44      :                                   : OUTA=1, OUTB=1, OUTC=1, OUTD=0, OUTE=0, OUTF=0, CUR_FCYCLE=1, CUR_TCYCLE=2
48      :                                   : OUTA=0, OUTB=0, OUTC=0, OUTD=1, OUTE=1, OUTF=1
50      : INPA=0, INPB=0, INPC=0, INPD=0    : OUTA=0, OUTB=0, OUTC=0, OUTD=0, OUTE=0, OUTF=0, ACTIVE=0
>>>>>>> 864de6c3

###############
$ Reset table and write more data
1       : TABLE_CYCLE=1
2       : PRESCALE=2
3       : TABLE_RST=1
4       : TABLE_RST=0
#--FRAME 1 -----------------------
# REPEATS           = 2
# INPUT MASK        = 0x1
# INPUT CONDITIONS  = 0xF
# PHASE 1 OUTPUTS   = 0x07
# PHASE 2 OUTPUTS   = 0x38
# PHASE 1 LENGTH    = 2
# PHASE 2 LENGTH    = 1
#---------------------------------
5       : TABLE_DATA=0x00000002     : TABLE_STROBES=1
6       : TABLE_WSTB=1
<<<<<<< HEAD
7       : TABLE_DATA=0xFF013F00     : TABLE_STROBES=2
=======
7       : TABLE_DATA=0x1F073800             : TABLE_STROBES=2
>>>>>>> 864de6c3
8       : TABLE_WSTB=2
9       : TABLE_DATA=0x00000002     : TABLE_STROBES=3
10      : TABLE_WSTB=3
11      : TABLE_DATA=0x00000001     : TABLE_STROBES=4
12      : TABLE_WSTB=4
#--FRAME 2 -----------------------
# REPEATS           = 2
# INPUT MASK        = 0xF
# INPUT CONDITIONS  = 0xE
# PHASE 1 OUTPUTS   = 0x3F
# PHASE 2 OUTPUTS   = 0x02
# PHASE 1 LENGTH    = 3
# PHASE 2 LENGTH    = 2
#---------------------------------
13      : TABLE_DATA=0x00000002     : TABLE_STROBES=5
14      : TABLE_WSTB=5
15      : TABLE_DATA=0xFE3F0200     : TABLE_STROBES=6
16      : TABLE_WSTB=6
17      : TABLE_DATA=0x00000003     : TABLE_STROBES=7
18      : TABLE_WSTB=7
19      : TABLE_DATA=0x00000002     : TABLE_STROBES=8
20      : TABLE_WSTB=8
21      : TABLE_LENGTH=2
22      : TABLE_LENGTH=0
<<<<<<< HEAD
23      : GATE=1                    : ACTIVE=1, CUR_FRAME=1, CUR_FCYCLE=1
        :                           : CUR_TCYCLE=1
26      : INPA=1, INPB=1, INPC=1, INPD=1    : OUTA=1
30      :                           : OUTB=1, OUTC=1, OUTD=1, OUTE=1, OUTF=1

32      :                           : OUTA=1, OUTB=0, OUTC=0, OUTD=0, OUTE=0
        :                           : OUTF=0, CUR_FCYCLE=2
36      :                           : OUTB=1, OUTC=1, OUTD=1, OUTE=1, OUTF=1
=======
23      : GATE=1                            : ACTIVE=1, CUR_FRAME=1, CUR_FCYCLE=1, CUR_TCYCLE=1
26      : INPA=1, INPB=1, INPC=1, INPD=1    : OUTA=1, OUTB=1, OUTC=1
30      :                                   : OUTA=0, OUTB=0, OUTC=0, OUTD=1, OUTE=1, OUTF=1

32      :                                   : OUTA=1, OUTB=1, OUTC=1, OUTD=0, OUTE=0, OUTF=0, CUR_FCYCLE=2
36      :                                   : OUTA=0, OUTB=0, OUTC=0, OUTD=1, OUTE=1, OUTF=1
>>>>>>> 864de6c3

38      : TABLE_RST=1               : OUTA=0, OUTB=0, OUTC=0, OUTD=0, OUTE=0
        :                           : OUTF=0, ACTIVE=0, CUR_FCYCLE=0
        :                           : CUR_FRAME=0, CUR_TCYCLE=0
39      : TABLE_RST=0
40      : INPA=0, INPB=0, INPC=0, INPD=0

#--FRAME 1 -----------------------
# REPEATS           = 1
# INPUT MASK        = 0x1
# INPUT CONDITIONS  = 0x1
# PHASE 1 OUTPUTS   = 0x04
# PHASE 2 OUTPUTS   = 0x08
# PHASE 1 LENGTH    = 1
# PHASE 2 LENGTH    = 2
#---------------------------------
41      : TABLE_DATA=0x00000001     : TABLE_STROBES=1
42      : TABLE_WSTB=1
43      : TABLE_DATA=0x11040800     : TABLE_STROBES=2
44      : TABLE_WSTB=2
45      : TABLE_DATA=0x00000001     : TABLE_STROBES=3
46      : TABLE_WSTB=3
47      : TABLE_DATA=0x00000002     : TABLE_STROBES=4
48      : TABLE_WSTB=4
49      : TABLE_LENGTH=1            : ACTIVE=1, CUR_FRAME=1, CUR_FCYCLE=1
        :                           : CUR_TCYCLE=1
50      : TABLE_LENGTH=0

56      : INPA=1                    : OUTA=0, OUTB=0, OUTC=1, OUTD=0, OUTE=0
        :                           : OUTF=0
58      :                           : OUTD=1, OUTC=0
62      : INPA=0                    : OUTA=0, OUTB=0, OUTC=0, OUTD=0, OUTE=0
        :                           : OUTF=0, ACTIVE=0<|MERGE_RESOLUTION|>--- conflicted
+++ resolved
@@ -16,11 +16,7 @@
 #---------------------------------
 8       : TABLE_DATA=0x00000002     : TABLE_STROBES=1
 9       : TABLE_WSTB=1
-<<<<<<< HEAD
-10      : TABLE_DATA=0xFF013F00     : TABLE_STROBES=2
-=======
 10      : TABLE_DATA=0x1F073800             : TABLE_STROBES=2
->>>>>>> 864de6c3
 11      : TABLE_WSTB=2
 12      : TABLE_DATA=0x00000002     : TABLE_STROBES=3
 13      : TABLE_WSTB=3
@@ -35,119 +31,6 @@
 # PHASE 1 LENGTH    = 4
 # PHASE 2 LENGTH    = 4
 #---------------------------------
-<<<<<<< HEAD
-16      : TABLE_DATA=0x00000003     : TABLE_STROBES=5
-17      : TABLE_WSTB=1
-18      : TABLE_DATA=0xFE3F0200     : TABLE_STROBES=6
-19      : TABLE_WSTB=2
-20      : TABLE_DATA=0x00000003     : TABLE_STROBES=7
-21      : TABLE_WSTB=3
-22      : TABLE_DATA=0x00000002     : TABLE_STROBES=8
-23      : TABLE_WSTB=4
-24      : TABLE_LENGTH=2
-25      : TABLE_LENGTH=0
-
-33      : GATE=1                    : ACTIVE=1, CUR_FRAME=1, CUR_FCYCLE=1
-        :                           : CUR_TCYCLE=1
-35      : INPA=1, INPB=1, INPC=1, INPD=1
-        :                           : OUTA=1
-39      :                           : OUTB=1, OUTC=1, OUTD=1, OUTE=1, OUTF=1
-
-41      :                           : OUTA=1, OUTB=0, OUTC=0, OUTD=0, OUTE=0
-        :                           : OUTF=0, CUR_FCYCLE=2
-45      :                           : OUTB=1, OUTC=1, OUTD=1, OUTE=1, OUTF=1
-
-50      : INPA=0                    : OUTB=1, OUTC=1, OUTD=1, OUTE=1, OUTF=1
-        :                           : CUR_FRAME=2, CUR_FCYCLE=1
-56      :                           : OUTA=0, OUTB=1, OUTC=0, OUTD=0, OUTE=0
-        :                           : OUTF=0
-
-60      :                           : OUTA=1, OUTB=1, OUTC=1, OUTD=1, OUTE=1
-        :                           : OUTF=1, CUR_FCYCLE=2
-66      :                           : OUTA=0, OUTB=1, OUTC=0, OUTD=0, OUTE=0
-        :                           : OUTF=0
-
-70      :                           : OUTA=1, OUTB=1, OUTC=1, OUTD=1, OUTE=1
-        :                           : OUTF=1, CUR_FCYCLE=3
-76      :                           : OUTA=0, OUTB=1, OUTC=0, OUTD=0, OUTE=0
-        :                           : OUTF=0
-
-85      : INPA=1                    : OUTA=1, OUTB=0, OUTC=0, OUTD=0, OUTE=0
-        :                           : OUTF=0, CUR_FRAME=1, CUR_FCYCLE=1
-        :                           : CUR_TCYCLE=2
-89      :                           : OUTB=1, OUTC=1, OUTD=1, OUTE=1, OUTF=1
-
-91      :                           : OUTA=1, OUTB=0, OUTC=0, OUTD=0, OUTE=0
-        :                           : OUTF=0, CUR_FCYCLE=2
-95      :                           : OUTB=1, OUTC=1, OUTD=1, OUTE=1, OUTF=1
-
-100     : INPA=0                    : OUTB=1, OUTC=1, OUTD=1, OUTE=1, OUTF=1
-        :                           : CUR_FRAME=2, CUR_FCYCLE=1
-106     :                           : OUTA=0, OUTB=1, OUTC=0, OUTD=0, OUTE=0
-        :                           : OUTF=0
-
-110     :                           : OUTA=1, OUTB=1, OUTC=1, OUTD=1, OUTE=1
-        :                           : OUTF=1, CUR_FCYCLE=2
-116     :                           : OUTA=0, OUTB=1, OUTC=0, OUTD=0, OUTE=0
-        :                           : OUTF=0
-
-120     :                           : OUTA=1, OUTB=1, OUTC=1, OUTD=1, OUTE=1
-        :                           : OUTF=1, CUR_FCYCLE=3
-126     :                           : OUTA=0, OUTB=1, OUTC=0, OUTD=0, OUTE=0
-        :                           : OUTF=0
-130     : INPB=0, INPC=0, INPD=0    : OUTA=0, OUTB=0, OUTC=0, OUTD=0, OUTE=0
-        :                           : OUTF=0, ACTIVE=0
-
-
-###############
-$ Single frame, multiple frame and table cycles
-
-2       : PRESCALE=2
-3       : TABLE_CYCLE=2
-4       : TABLE_RST=1
-5       : TABLE_RST=0
-#--FRAME 1 -----------------------
-# REPEATS           = 1
-# INPUT MASK        = F
-# INPUT CONDITIONS  = F
-# PHASE 1 OUTPUTS   = 01    = OUTA
-# PHASE 2 OUTPUTS   = 3F
-# PHASE 1 LENGTH    = 2*PRESCALE
-# PHASE 2 LENGTH    = 1*PRESCALE
-#---------------------------------
-6       : TABLE_DATA=0x00000002     : TABLE_STROBES=1
-7       : TABLE_WSTB=1
-8       : TABLE_DATA=0xFF013F00     : TABLE_STROBES=2
-9       : TABLE_WSTB=2
-10      : TABLE_DATA=0x00000002     : TABLE_STROBES=3
-11      : TABLE_WSTB=3
-12      : TABLE_DATA=0x00000001     : TABLE_STROBES=4
-13      : TABLE_WSTB=4
-14      : TABLE_LENGTH=1
-15      : TABLE_LENGTH=0
-
-16      : GATE=1                    : ACTIVE=1, CUR_FRAME=1, CUR_FCYCLE=1
-        :                           : CUR_TCYCLE=1
-25      : INPA=1, INPB=1, INPC=1, INPD=1
-        :                           : OUTA=1
-29      :                           : OUTB=1, OUTC=1, OUTD=1, OUTE=1, OUTF=1
-
-31      :                           : OUTA=1, OUTB=0, OUTC=0, OUTD=0, OUTE=0
-        :                           : OUTF=0, CUR_FCYCLE=2
-35      :                           : OUTB=1, OUTC=1, OUTD=1, OUTE=1, OUTF=1
-
-37      :                           : OUTA=1, OUTB=0, OUTC=0, OUTD=0, OUTE=0
-        :                           : OUTF=0, CUR_FCYCLE=1, CUR_TCYCLE=2
-41      :                           : OUTB=1, OUTC=1, OUTD=1, OUTE=1, OUTF=1
-
-43      :                           : OUTA=1, OUTB=0, OUTC=0, OUTD=0, OUTE=0
-        :                           : OUTF=0, CUR_FCYCLE=2
-47      :                           : OUTB=1, OUTC=1, OUTD=1, OUTE=1, OUTF=1
-49      : INPA=0, INPB=0, INPC=0    : OUTA=0, OUTB=0, OUTC=0, OUTD=0, OUTE=0
-        : INPD=0                    : OUTF=0, ACTIVE=0
-
-###############
-=======
 16      : TABLE_DATA=0x00000002             : TABLE_STROBES=5
 17      : TABLE_WSTB=5
 18      : TABLE_DATA=0x220C3300             : TABLE_STROBES=6
@@ -188,7 +71,6 @@
 
 
 ###############
->>>>>>> 864de6c3
 $ Writing inputs before a whole frame is written
 1       : TABLE_CYCLE=1
 2       : PRESCALE=2
@@ -273,11 +155,7 @@
 # PHASE 1 LENGTH    = 2*PRESCALE
 # PHASE 2 LENGTH    = 1*PRESCALE
 #---------------------------------
-<<<<<<< HEAD
-6       : TABLE_DATA=0x00000001     : TABLE_STROBES=1
-=======
 6       : TABLE_DATA=0x00000002             : TABLE_STROBES=1
->>>>>>> 864de6c3
 7       : TABLE_WSTB=1
 8       : TABLE_DATA=0xFF013F00     : TABLE_STROBES=2
 9       : TABLE_WSTB=2
@@ -287,31 +165,10 @@
 13      : TABLE_WSTB=4
 14      : TABLE_LENGTH=1
 15      : TABLE_LENGTH=0
-<<<<<<< HEAD
-16      : GATE=1                    : ACTIVE=1, CUR_FRAME=1, CUR_FCYCLE=1
-        :                           : CUR_TCYCLE=1
-=======
-
 16      : GATE=1                            : ACTIVE=1, CUR_FRAME=1, CUR_FCYCLE=1, CUR_TCYCLE=1
->>>>>>> 864de6c3
 25      : INPA=1, INPB=1, INPC=1, INPD=1    : OUTA=1
 29      :                           : OUTB=1, OUTC=1, OUTD=1, OUTE=1, OUTF=1
 
-<<<<<<< HEAD
-36      : GATE=0                    : OUTA=0, OUTB=0, OUTC=0, OUTD=0, OUTE=0
-        :                           : OUTF=0, ACTIVE=0, CUR_FCYCLE=0
-        :                           : CUR_FRAME=0, CUR_TCYCLE=0
-38      : GATE=1                    : ACTIVE=1, OUTA=1, OUTB=0, OUTC=0, OUTD=0
-        :                           : OUTE=0, OUTF=0, CUR_FCYCLE=1
-        :                           : CUR_TCYCLE=1, CUR_FRAME=1
-42      :                           : OUTB=1, OUTC=1, OUTD=1, OUTE=1, OUTF=1
-
-44      :                           : OUTA=1, OUTB=0, OUTC=0, OUTD=0, OUTE=0
-        :                           : OUTF=0, CUR_FCYCLE=1, CUR_TCYCLE=2
-48      :                           : OUTB=1, OUTC=1, OUTD=1, OUTE=1, OUTF=1
-50      : INPA=0, INPB=0, INPC=0, INPD=0    : OUTA=0, OUTB=0, OUTC=0, OUTD=0
-        :                           : OUTE=0, OUTF=0, ACTIVE=0
-=======
 31      :                                   : OUTA=1, OUTB=0, OUTC=0, OUTD=0, OUTE=0, OUTF=0, CUR_FCYCLE=2
 35      :                                   : OUTB=1, OUTC=1, OUTD=1, OUTE=1, OUTF=1
 
@@ -359,7 +216,6 @@
 44      :                                   : OUTA=1, OUTB=1, OUTC=1, OUTD=0, OUTE=0, OUTF=0, CUR_FCYCLE=1, CUR_TCYCLE=2
 48      :                                   : OUTA=0, OUTB=0, OUTC=0, OUTD=1, OUTE=1, OUTF=1
 50      : INPA=0, INPB=0, INPC=0, INPD=0    : OUTA=0, OUTB=0, OUTC=0, OUTD=0, OUTE=0, OUTF=0, ACTIVE=0
->>>>>>> 864de6c3
 
 ###############
 $ Reset table and write more data
@@ -378,11 +234,7 @@
 #---------------------------------
 5       : TABLE_DATA=0x00000002     : TABLE_STROBES=1
 6       : TABLE_WSTB=1
-<<<<<<< HEAD
-7       : TABLE_DATA=0xFF013F00     : TABLE_STROBES=2
-=======
 7       : TABLE_DATA=0x1F073800             : TABLE_STROBES=2
->>>>>>> 864de6c3
 8       : TABLE_WSTB=2
 9       : TABLE_DATA=0x00000002     : TABLE_STROBES=3
 10      : TABLE_WSTB=3
@@ -407,23 +259,12 @@
 20      : TABLE_WSTB=8
 21      : TABLE_LENGTH=2
 22      : TABLE_LENGTH=0
-<<<<<<< HEAD
-23      : GATE=1                    : ACTIVE=1, CUR_FRAME=1, CUR_FCYCLE=1
-        :                           : CUR_TCYCLE=1
-26      : INPA=1, INPB=1, INPC=1, INPD=1    : OUTA=1
-30      :                           : OUTB=1, OUTC=1, OUTD=1, OUTE=1, OUTF=1
-
-32      :                           : OUTA=1, OUTB=0, OUTC=0, OUTD=0, OUTE=0
-        :                           : OUTF=0, CUR_FCYCLE=2
-36      :                           : OUTB=1, OUTC=1, OUTD=1, OUTE=1, OUTF=1
-=======
 23      : GATE=1                            : ACTIVE=1, CUR_FRAME=1, CUR_FCYCLE=1, CUR_TCYCLE=1
 26      : INPA=1, INPB=1, INPC=1, INPD=1    : OUTA=1, OUTB=1, OUTC=1
 30      :                                   : OUTA=0, OUTB=0, OUTC=0, OUTD=1, OUTE=1, OUTF=1
 
 32      :                                   : OUTA=1, OUTB=1, OUTC=1, OUTD=0, OUTE=0, OUTF=0, CUR_FCYCLE=2
 36      :                                   : OUTA=0, OUTB=0, OUTC=0, OUTD=1, OUTE=1, OUTF=1
->>>>>>> 864de6c3
 
 38      : TABLE_RST=1               : OUTA=0, OUTB=0, OUTC=0, OUTD=0, OUTE=0
         :                           : OUTF=0, ACTIVE=0, CUR_FCYCLE=0
