--- conflicted
+++ resolved
@@ -132,7 +132,7 @@
         self.table_data['phase1outputs'] = format(int('{0:X}'.format(self.table[1+table_addr_offset])[2:4],16),'06b') #convert table value back to hex, get output bits (6 bits), convert back to integer and then format to a binary string
         self.table_data['phase2Outputs'] = format(int('{0:X}'.format(self.table[1+table_addr_offset])[4:6],16),'06b')
 
-    def on_event_hidden(self, event):
+    def on_event(self, event):
         """Handle register, bit and pos changes at a particular timestamps,
         then generate output events and return when we next need to be called"""
         next_event = Event()
@@ -164,16 +164,6 @@
                     self.repeat_queue.popleft()
                 self.process_inputs(next_event, event)
             for name, value in event.bit.items():
-<<<<<<< HEAD
-                if name in [self.INPA, self.INPB, self.INPC, self.INPD] \
-                        and value:
-                    self.process_inputs(next_event, event)
-                if name == "GATE" and value:
-                    self.do_start(next_event,event)
-                elif name =="GATE" and not value:
-                    self.do_stop(next_event,event)
-
-=======
                 if name == self.GATE and value:
                     self.do_start(next_event, event)
                 elif name == self.GATE and not value:
@@ -186,6 +176,5 @@
         if self.repeat_queue and self.repeat_queue[0] == event.ts:
                 self.repeat_queue.popleft()
                 self.set_outputs_phase1(next_event, event)
->>>>>>> 19880ea0
         # return any changes and next ts
         return next_event