# Interface definition
#
# Notes:
#   bit_out definitions correspond to a bit on the system bus

TTLIN[6]
    VAL             bit_out
    TERM            param      enum 2
        0   High-Z
        1   50-Ohm

TTLOUT[10]
    VAL             param      bit_mux

LVDSIN[2]
    VAL             bit_out

LVDSOUT[2]
    VAL             param      bit_mux

LUT[8]
    INPA            param      bit_mux
    INPB            param      bit_mux
    INPC            param      bit_mux
    INPD            param      bit_mux
    INPE            param      bit_mux
    VAL             bit_out
    FUNC            param      lut

SRGATE[4]
    SET             param      bit_mux
    RESET           param      bit_mux
    VAL             bit_out
    SET_EDGE        param      enum 2
        0   Falling
        1   Rising
    RESET_EDGE      param      enum 2
        0   Falling
        1   Rising
    FORCE_STATE     write      bit

DIV[4]
    INP             param      bit_mux
    RESET           param      bit_mux
    OUTD            bit_out
    OUTN            bit_out
    FIRST_PULSE     param      enum 2
        0   OutN
        1   OutD
    DIVISOR         param
    COUNT           read
    FORCE_RESET     write      action

PULSE[4]
<<<<<<< HEAD
    param   INP             bit_mux
    param   RESET           bit_mux
    bit_out OUT
    bit_out PERR
    time    DELAY
    time    WIDTH
    write   FORCE_RESET     action
    read    ERR_OVERFLOW    bit
    read    ERR_PERIOD      bit
    read    QUEUE           uint 1023
    read    MISSED_CNT
=======
    INP             param      bit_mux
    RESET           param      bit_mux
    OUT             bit_out
    PERR            bit_out
    DELAY           time
    WIDTH           time
    FORCE_RESET     write      action
    ERR_OVERFLOW    read       bit
    ERR_PERIOD      read       bit
    QUEUE           read       uint 1023
    MISSED_CNT      read
>>>>>>> c10be75f

SEQ[4]
    GATE            param      bit_mux
    INPA            param      bit_mux
    INPB            param      bit_mux
    INPC            param      bit_mux
    INPD            param      bit_mux
    OUTA            bit_out
    OUTB            bit_out
    OUTC            bit_out
    OUTD            bit_out
    OUTE            bit_out
    OUTF            bit_out
    ACTIVE          bit_out
    PRESCALE        param
    TABLE_LENGTH    param      uint 511
    SOFT_GATE       write      bit
    CUR_FRAME       read
    CUR_FCYCLE      read
    CUR_TCYCLE      read
    TABLE_CYCLE     read
    TABLE           short_table
        11:0    NREPEATS
        15:12   INPUT_MASK
        19:16   TRIGGER_MASK
        25:20   OUT_PH_A
        31:26   OUT_PH_B
        47:32   TIME_PH_A
        63:48   TIME_PH_B

INENC[4]
    A               bit_out
    B               bit_out
    Z               bit_out
    CONN            bit_out
    ENC_POSN        pos_out
    PROTOCOL        param      enum 5
        0   Quadrature
        1   SSI
        2   BISS
        3   enDat
        4   enDat/BISS
    RATE            param
    BITS            param      uint 63
    RST_ON_Z        param      bit
    SETP            write

QDEC[4]
    A               param      bit_mux
    B               param      bit_mux
    Z               param      bit_mux
    ENC_POSN        pos_out
    RST_ON_Z        param      bit
    SETP            param      position

OUTENC[4]
    A               param      bit_mux
    B               param      bit_mux
    Z               param      bit_mux
    ENC_POSN        param      pos_mux
    CONN            param      bit_mux
    PROTOCOL        param      enum 5
        0   Pos-Quad
        1   SSI
        2   BISS
        3   enDat
        4   ABZ
    BITS            param
    QPRESCALAR      param      enum 1
        0   Something
    FORCE_QSTATE    write      action
    QSTATE          read       bit

POSENC[4]
    ENC_POSN        param      pos_mux
    A               bit_out
    B               bit_out
    QPRESCALAR      param      bit
    MODE            param      enum 2
        0   quadrature
        1   step+direction
    FORCE_QSTATE    write      action
    QSTATE          read       bit

CALC[2]
    A               param      pos_mux
    B               param      pos_mux
    RESULT          pos_out
    KA              param
    KB              param
    SCALE           param

# Hard wired inputs!
ADDER
    RESULT          pos_out
    MASK            param
    OUTSCALE        param

COUNTER[8]
    ENABLE          param      bit_mux
    TRIGGER         param      bit_mux
    DIR             param      bit_mux
    COUNTN          pos_out
    CARRY           bit_out
    START           param
    STEP            param
    SOFT_ENABLE     write

PGEN[2]
    ENABLE          param      bit_mux
    TRIGGER         param      bit_mux
    POSN            pos_out
    SAMPLES         param
    CYCLES          param
    TABLE           table

PCOMP[4]
    ENABLE          param      bit_mux
    POSN            param      pos_mux
    ACT             bit_out
    PULSE           bit_out
    START           param
    STEP            param
    WIDTH           param
    NUM             param
    RELATIVE        param
    LUT_ENABLE      param
    TABLE           table

ADC[8]
    TRIGGER         param      bit_mux
    RESET           param      bit_mux
    TRIGGERD        bit_out
    DATA            pos_out

PCAP
    ENABLE          param      bit_mux
    TRIG_POS        param      bit_mux
    TRIG_ADC        param      bit_mux
    MASK            param

BITS
    ZERO            bit_out
    ONE             bit_out
    CLOCKA          bit_out
    CLOCKA_DIV      param
    CLOCKB          bit_out
    CLOCKB_DIV      param
    CLOCKC          bit_out
    CLOCKC_DIV      param
    CLOCKD          bit_out
    CLOCKD_DIV      param
    SOFTA           bit_out
    SOFTA_SET       param       bit
    SOFTB           bit_out
    SOFTB_SET       param       bit
    SOFTC           bit_out
    SOFTC_SET       param       bit
    SOFTD           bit_out
    SOFTD_SET       param       bit

POSITIONS
    ZERO            pos_out<|MERGE_RESOLUTION|>--- conflicted
+++ resolved
@@ -52,19 +52,6 @@
     FORCE_RESET     write      action
 
 PULSE[4]
-<<<<<<< HEAD
-    param   INP             bit_mux
-    param   RESET           bit_mux
-    bit_out OUT
-    bit_out PERR
-    time    DELAY
-    time    WIDTH
-    write   FORCE_RESET     action
-    read    ERR_OVERFLOW    bit
-    read    ERR_PERIOD      bit
-    read    QUEUE           uint 1023
-    read    MISSED_CNT
-=======
     INP             param      bit_mux
     RESET           param      bit_mux
     OUT             bit_out
@@ -76,7 +63,6 @@
     ERR_PERIOD      read       bit
     QUEUE           read       uint 1023
     MISSED_CNT      read
->>>>>>> c10be75f
 
 SEQ[4]
     GATE            param      bit_mux
